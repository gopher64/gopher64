use crate::ui;

#[derive(serde::Serialize, serde::Deserialize)]
pub struct InputProfile {
<<<<<<< HEAD
    pub keys: [(bool, i32); ui::input::PROFILE_SIZE],
    pub controller_buttons: [(bool, i32); ui::input::PROFILE_SIZE],
    pub controller_axis: [(bool, i32, i16); ui::input::PROFILE_SIZE],
    pub joystick_buttons: [(bool, u32); ui::input::PROFILE_SIZE],
    pub joystick_hat: [(bool, u32, u8); ui::input::PROFILE_SIZE],
    pub joystick_axis: [(bool, u32, i16); ui::input::PROFILE_SIZE],
=======
    pub keys: [(bool, i32); 18],
    pub controller_buttons: [(bool, i32); 14],
    pub controller_axis: [(bool, i32, i16); 18],
    pub joystick_buttons: [(bool, u32); 14],
    pub joystick_hat: [(bool, u32, u8); 14],
    pub joystick_axis: [(bool, u32, i16); 18],
    pub dinput: bool,
>>>>>>> b581bdcd
}

#[derive(serde::Serialize, serde::Deserialize)]
pub struct Input {
    pub input_profiles: std::collections::HashMap<String, InputProfile>,
    pub input_profile_binding: [String; 4],
    pub controller_assignment: [Option<String>; 4],
    pub controller_enabled: [bool; 4],
    pub emulate_vru: bool,
}
#[derive(serde::Serialize, serde::Deserialize)]
pub struct Video {
    pub upscale: bool,
    pub integer_scaling: bool,
    pub fullscreen: bool,
}
#[derive(serde::Serialize, serde::Deserialize)]
pub struct Config {
    pub input: Input,
    pub video: Video,
}

impl Config {
    pub fn new() -> Config {
        let mut input_profiles = std::collections::HashMap::new();
        input_profiles.insert("default".to_string(), ui::input::get_default_profile());
        Config {
            input: Input {
                input_profile_binding: [
                    "default".to_string(),
                    "default".to_string(),
                    "default".to_string(),
                    "default".to_string(),
                ],
                controller_assignment: [None, None, None, None],
                input_profiles,
                controller_enabled: [true, false, false, false],
                emulate_vru: false,
            },
            video: Video {
                upscale: false,
                integer_scaling: false,
                fullscreen: false,
            },
        }
    }
}<|MERGE_RESOLUTION|>--- conflicted
+++ resolved
@@ -2,22 +2,13 @@
 
 #[derive(serde::Serialize, serde::Deserialize)]
 pub struct InputProfile {
-<<<<<<< HEAD
     pub keys: [(bool, i32); ui::input::PROFILE_SIZE],
     pub controller_buttons: [(bool, i32); ui::input::PROFILE_SIZE],
     pub controller_axis: [(bool, i32, i16); ui::input::PROFILE_SIZE],
     pub joystick_buttons: [(bool, u32); ui::input::PROFILE_SIZE],
     pub joystick_hat: [(bool, u32, u8); ui::input::PROFILE_SIZE],
     pub joystick_axis: [(bool, u32, i16); ui::input::PROFILE_SIZE],
-=======
-    pub keys: [(bool, i32); 18],
-    pub controller_buttons: [(bool, i32); 14],
-    pub controller_axis: [(bool, i32, i16); 18],
-    pub joystick_buttons: [(bool, u32); 14],
-    pub joystick_hat: [(bool, u32, u8); 14],
-    pub joystick_axis: [(bool, u32, i16); 18],
     pub dinput: bool,
->>>>>>> b581bdcd
 }
 
 #[derive(serde::Serialize, serde::Deserialize)]
